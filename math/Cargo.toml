[package]
name = "lambdaworks-math"
description = "Modular math library for cryptography"
version.workspace = true
edition.workspace = true
license.workspace = true

# See more keys and their definitions at https://doc.rust-lang.org/cargo/reference/manifest.html

[dependencies]
serde = { version = "1.0", default-features = false, features = [
    "derive",
], optional = true }
serde_json = { version = "1.0", default-features = false, features = [
    "alloc",
], optional = true }
proptest = { version = "1.1.0", optional = true }
winter-math = { package = "winter-math", version = "0.6.4", default-features = false, optional = true }
miden-core = { package = "miden-core", version = "0.7", default-features = false, optional = true }

# rayon
rayon = { version = "1.7", optional = true }

# metal
metal = { version = "0.24.0", optional = true }
objc = { version = "0.2.7", optional = true }

# cuda
cudarc = { version = "0.9.7", optional = true }

# Icicle integration
<<<<<<< HEAD
icicle-cuda-runtime = { git = "https://github.com/ingonyama-zk/icicle.git", tag = "v1.4.0", optional = true }
icicle-core = { git = "https://github.com/ingonyama-zk/icicle.git", tag = "v1.4.0", optional = true }
icicle-bls12-377 = { git = "https://github.com/ingonyama-zk/icicle.git", tag = "v1.4.0", optional = true}
icicle-bls12-381 = { git = "https://github.com/ingonyama-zk/icicle.git", tag = "v1.4.0", optional = true }
icicle-bn254 = { git = "https://github.com/ingonyama-zk/icicle.git", tag = "v1.4.0", optional = true }
=======
icicle-runtime = { git = "https://github.com/ingonyama-zk/icicle.git", tag = "v3.0.0", optional = true }
icicle-core = { git = "https://github.com/ingonyama-zk/icicle.git", tag = "v3.0.0", optional = true }
icicle-grumpkin = { git = "https://github.com/ingonyama-zk/icicle.git", tag = "v3.0.0", optional = true}
icicle-bls12-377 = { git = "https://github.com/ingonyama-zk/icicle.git", tag = "v3.0.0", optional = true}
icicle-bls12-381 = { git = "https://github.com/ingonyama-zk/icicle.git", tag = "v3.0.0", optional = true }
icicle-bn254 = { git = "https://github.com/ingonyama-zk/icicle.git", tag = "v3.0.0", optional = true }
icicle-babybear = { git = "https://github.com/ingonyama-zk/icicle.git", tag = "v3.0.0", optional = true }
icicle-m31 = { git = "https://github.com/ingonyama-zk/icicle.git", tag = "v3.0.0", optional = true }
icicle-stark252 = { git = "https://github.com/ingonyama-zk/icicle.git", tag = "v3.0.0", optional = true }
>>>>>>> c022a8ed

lambdaworks-gpu = { workspace = true, optional = true }

[dev-dependencies]
<<<<<<< HEAD
rand = { version = "0.8.5" }
=======
rand = { version = "0.8.5", features = ["std"] }
>>>>>>> c022a8ed
rand_chacha = "0.3.1"
criterion = "0.5.1"
const-random = "0.1.15"
iai-callgrind.workspace = true
proptest = "1.1.0"
pprof = { version = "0.13.0", features = ["criterion", "flamegraph"] }

[features]
default = ["parallel", "std"]
std = ["alloc", "serde?/std", "serde_json?/std"]
alloc = []
parallel = ["dep:rayon"]
lambdaworks-serde-binary = ["dep:serde", "alloc"]
lambdaworks-serde-string = ["dep:serde", "dep:serde_json", "alloc"]
proptest = ["dep:proptest"]
winter_compatibility = ["winter-math", "miden-core"]
<<<<<<< HEAD
icicle = ["dep:icicle-cuda-runtime", "dep:icicle-core", "dep:icicle-bls12-377", "dep:icicle-bls12-381", "dep:icicle-bn254"]
=======
icicle = [
    "dep:icicle-runtime", 
    "dep:icicle-core", 
    "dep:icicle-grumpkin",
    "dep:icicle-bls12-377", 
    "dep:icicle-bls12-381", 
    "dep:icicle-bn254", 
    "dep:icicle-babybear", 
    "dep:icicle-m31", 
    "dep:icicle-stark252", 
]
instruments = []
>>>>>>> c022a8ed

# gpu
metal = [
    "dep:metal",
    "dep:objc",
    "dep:lambdaworks-gpu",
    "lambdaworks-gpu?/metal",
]
cuda = ["dep:cudarc", "dep:lambdaworks-gpu"]

[[bench]]
name = "criterion_elliptic_curve"
harness = false

[[bench]]
name = "iai_elliptic_curve"
harness = false

[[bench]]
name = "criterion_polynomial"
harness = false

[[bench]]
name = "iai_polynomial"
harness = false

[[bench]]
name = "criterion_field"
harness = false

[[bench]]
name = "iai_field"
harness = false

[[bench]]
name = "criterion_msm"
harness = false
required-features = ["parallel"]

[[bench]]
name = "criterion_icicle"
harness = false
required-features = ["icicle"]

[[bench]]
name = "criterion_fft"
harness = false

[[bench]]
name = "iai_fft"
harness = false

[[bench]]
name = "criterion_metal"
harness = false
required-features = ["metal"]<|MERGE_RESOLUTION|>--- conflicted
+++ resolved
@@ -29,13 +29,6 @@
 cudarc = { version = "0.9.7", optional = true }
 
 # Icicle integration
-<<<<<<< HEAD
-icicle-cuda-runtime = { git = "https://github.com/ingonyama-zk/icicle.git", tag = "v1.4.0", optional = true }
-icicle-core = { git = "https://github.com/ingonyama-zk/icicle.git", tag = "v1.4.0", optional = true }
-icicle-bls12-377 = { git = "https://github.com/ingonyama-zk/icicle.git", tag = "v1.4.0", optional = true}
-icicle-bls12-381 = { git = "https://github.com/ingonyama-zk/icicle.git", tag = "v1.4.0", optional = true }
-icicle-bn254 = { git = "https://github.com/ingonyama-zk/icicle.git", tag = "v1.4.0", optional = true }
-=======
 icicle-runtime = { git = "https://github.com/ingonyama-zk/icicle.git", tag = "v3.0.0", optional = true }
 icicle-core = { git = "https://github.com/ingonyama-zk/icicle.git", tag = "v3.0.0", optional = true }
 icicle-grumpkin = { git = "https://github.com/ingonyama-zk/icicle.git", tag = "v3.0.0", optional = true}
@@ -45,16 +38,11 @@
 icicle-babybear = { git = "https://github.com/ingonyama-zk/icicle.git", tag = "v3.0.0", optional = true }
 icicle-m31 = { git = "https://github.com/ingonyama-zk/icicle.git", tag = "v3.0.0", optional = true }
 icicle-stark252 = { git = "https://github.com/ingonyama-zk/icicle.git", tag = "v3.0.0", optional = true }
->>>>>>> c022a8ed
 
 lambdaworks-gpu = { workspace = true, optional = true }
 
 [dev-dependencies]
-<<<<<<< HEAD
-rand = { version = "0.8.5" }
-=======
 rand = { version = "0.8.5", features = ["std"] }
->>>>>>> c022a8ed
 rand_chacha = "0.3.1"
 criterion = "0.5.1"
 const-random = "0.1.15"
@@ -71,9 +59,6 @@
 lambdaworks-serde-string = ["dep:serde", "dep:serde_json", "alloc"]
 proptest = ["dep:proptest"]
 winter_compatibility = ["winter-math", "miden-core"]
-<<<<<<< HEAD
-icicle = ["dep:icicle-cuda-runtime", "dep:icicle-core", "dep:icicle-bls12-377", "dep:icicle-bls12-381", "dep:icicle-bn254"]
-=======
 icicle = [
     "dep:icicle-runtime", 
     "dep:icicle-core", 
@@ -86,7 +71,6 @@
     "dep:icicle-stark252", 
 ]
 instruments = []
->>>>>>> c022a8ed
 
 # gpu
 metal = [
