use crate::{
    cyclic_group::IsGroup,
    field::{element::FieldElement, traits::IsField},
    unsigned_integer::element::UnsignedInteger,
<<<<<<< HEAD
    gpu::icicle::GpuMSMPoint
=======
    gpu::icicle::IcicleMSM
>>>>>>> c022a8ed
};

use super::naive::MSMError;
#[cfg(feature = "icicle")]
use crate::gpu::icicle::icicle_msm;
use crate::traits::ByteConversion;
use alloc::vec;

/// This function computes the multiscalar multiplication (MSM).
///
/// Assume a group G of order r is given.
/// Let `points = [g_1, ..., g_n]` be a tuple of group points in G and
/// let `cs = [k_1, ..., k_n]` be a tuple of scalars in the Galois field GF(r).
///
/// Then, with additive notation, `msm(cs, points)` computes k_1 * g_1 + .... + k_n * g_n.
///
/// If `points` and `cs` are empty, then `msm` returns the zero element of the group.
///
/// Panics if `cs` and `points` have different lengths.
pub fn msm<const NUM_LIMBS: usize, F: IsField<BaseType = UnsignedInteger<NUM_LIMBS>>, G>(
    cs: &[FieldElement<F>],
    points: &[G],
) -> Result<G, MSMError>
where
<<<<<<< HEAD
    G: IsGroup + GpuMSMPoint,
=======
    G: IsGroup + IcicleMSM,
>>>>>>> c022a8ed
    FieldElement<F>: ByteConversion,
{
    if cs.len() != points.len() {
        return Err(MSMError::LengthMismatch(cs.len(), points.len()));
    }

<<<<<<< HEAD
    #[cfg(feature = "icicle")]
    {
=======
    //TODO: disable this while initially testing
    #[cfg(feature = "icicle")]
    {
        /*
>>>>>>> c022a8ed
        if !G::curve_name().is_empty() {
            icicle_msm(cs, points)
        } else {
            println!(
                "Icicle msm failed for field {}. Program will fallback to CPU.",
                core::any::type_name::<F>()
            );
<<<<<<< HEAD
            let window_size = optimum_window_size(cs.len());
            let cs = cs.iter().map(|cs| *cs.value()).collect::<Vec<_>>();
            Ok(msm_with(&cs, points, window_size))
        }
=======
        */
            let window_size = optimum_window_size(cs.len());
            let cs = cs.iter().map(|cs| *cs.value()).collect::<Vec<_>>();
            Ok(msm_with(&cs, points, window_size))
>>>>>>> c022a8ed
    }

    #[cfg(not(feature = "icicle"))]
    {
        let window_size = optimum_window_size(cs.len());
        let cs = cs.iter().map(|cs| *cs.value()).collect::<Vec<_>>();
        Ok(msm_with(&cs, points, window_size))
    }
}

fn optimum_window_size(data_length: usize) -> usize {
    const SCALE_FACTORS: (usize, usize) = (4, 5);

    // We approximate the optimum window size with: f(n) = k * log2(n), where k is a scaling factor
    let len_isqrt = data_length.checked_ilog2().unwrap_or(0);
    (len_isqrt as usize * SCALE_FACTORS.0) / SCALE_FACTORS.1
}

pub fn msm_with<const NUM_LIMBS: usize, G>(
    cs: &[UnsignedInteger<NUM_LIMBS>],
    points: &[G],
    window_size: usize,
) -> G
where
    G: IsGroup,
{
    // When input is small enough, windows of length 2 seem faster than 1.
    const MIN_WINDOW_SIZE: usize = 2;
    const MAX_WINDOW_SIZE: usize = 32;

    let window_size = window_size.clamp(MIN_WINDOW_SIZE, MAX_WINDOW_SIZE);

    // The number of windows of size `s` is ceil(lambda/s).
    let num_windows = (64 * NUM_LIMBS - 1) / window_size + 1;

    // We define `buckets` outside of the loop so we only have to allocate once, and reuse it.
    //
    // This line forces a heap allocation which might be undesired. We can define this buckets
    // variable in the Pippenger struct to only allocate once, but use a bit of extra memory.
    // If we accept a const window_size, we could make it an array instaed of a vector
    // avoiding the heap allocation. We should be aware if that might be too agressive for
    // the stack and cause a potential stack overflow.
    let n_buckets = (1 << window_size) - 1;
    let mut buckets = vec![G::neutral_element(); n_buckets];

    (0..num_windows)
        .rev()
        .map(|window_idx| {
            // Put in the right bucket the corresponding ps[i] for the current window.
            cs.iter().zip(points).for_each(|(k, p)| {
                // We truncate the number to the least significative limb.
                // This is ok because window_size < usize::BITS.
                let window_unmasked = (k >> (window_idx * window_size)).limbs[NUM_LIMBS - 1];
                let m_ij = window_unmasked & n_buckets as u64;
                if m_ij != 0 {
                    let idx = (m_ij - 1) as usize;
                    buckets[idx] = buckets[idx].operate_with(p);
                }
            });

            // Do the reduction step for the buckets.
            buckets
                .iter_mut()
                // This first part iterates buckets in descending order, generating an iterator with the sum of
                // each bucket and all that came before as its items; i.e: (b_n, b_n + b_n-1, ..., b_n + ... + b_0)
                .rev()
                .scan(G::neutral_element(), |m, b| {
                    *m = m.operate_with(b); // Reduction step.
                    *b = G::neutral_element(); // Cleanup bucket slot to reuse in the next window.
                    Some(m.clone())
                })
                // This next part sums all elements of the iterator: (b_n) + (b_n + b_n-1) + ...
                // This results in: (n + 1) * b_n + n * b_n-1 + ... + b_0
                .reduce(|g, m| g.operate_with(&m))
                .unwrap_or_else(G::neutral_element)
        })
        // NOTE: this operation is non-associative and strictly sequential
        .reduce(|t, g| t.operate_with_self(1_u64 << window_size).operate_with(&g))
        .unwrap_or_else(G::neutral_element)
}

#[cfg(feature = "parallel")]
// It has the following differences with the sequential one:
//  1. It uses one vec per thread to store buckets.
//  2. It reduces all window results via a different method.
pub fn parallel_msm_with<const NUM_LIMBS: usize, G>(
    cs: &[UnsignedInteger<NUM_LIMBS>],
    points: &[G],
    window_size: usize,
) -> G
where
    G: IsGroup + Send + Sync,
{
    use rayon::prelude::*;

    assert!(window_size < usize::BITS as usize); // Program would go OOM anyways

    // The number of windows of size `s` is ceil(lambda/s).
    let num_windows = (64 * NUM_LIMBS - 1) / window_size + 1;
    let n_buckets = (1 << window_size) - 1;

    // TODO: limit the number of threads, and reuse vecs
    (0..num_windows)
        .into_par_iter()
        .map(|window_idx| {
            let mut buckets = vec![G::neutral_element(); n_buckets];
            // Put in the right bucket the corresponding ps[i] for the current window.
            let shift = window_idx * window_size;
            cs.iter().zip(points).for_each(|(k, p)| {
                // We truncate the number to the least significative limb.
                // This is ok because window_size < usize::BITS.
                let window_unmasked = (k >> shift).limbs[NUM_LIMBS - 1];
                let m_ij = window_unmasked & n_buckets as u64;
                if m_ij != 0 {
                    let idx = (m_ij - 1) as usize;
                    buckets[idx] = buckets[idx].operate_with(p);
                }
            });

            let mut m = G::neutral_element();

            // Do the reduction step for the buckets.
            let window_item = buckets
                // NOTE: changing this into a parallel iter drops performance, because of the
                //  need to use multiplication in the `map` step
                .into_iter()
                .rev()
                .map(|b| {
                    m = m.operate_with(&b); // Reduction step.
                    m.clone()
                })
                .reduce(|g, m| g.operate_with(&m))
                .unwrap_or_else(G::neutral_element);

            window_item.operate_with_self(UnsignedInteger::<NUM_LIMBS>::from_u64(1) << shift)
        })
        .reduce(G::neutral_element, |a, b| a.operate_with(&b))
}

#[cfg(test)]
mod tests {
    use crate::cyclic_group::IsGroup;
    use crate::msm::{naive, pippenger};
    use crate::{
        elliptic_curve::{
            short_weierstrass::curves::bls12_381::curve::BLS12381Curve, traits::IsEllipticCurve,
        },
        unsigned_integer::element::UnsignedInteger,
    };
    use alloc::{format, vec::Vec};
    use proptest::{collection, prelude::*, prop_assert_eq, prop_compose, proptest};

    const _CASES: u32 = 20;
    const _MAX_WSIZE: usize = 8;
    const _MAX_LEN: usize = 30;

    prop_compose! {
        fn unsigned_integer()(limbs: [u64; 6]) -> UnsignedInteger<6> {
            UnsignedInteger::from_limbs(limbs)
        }
    }

    prop_compose! {
        fn unsigned_integer_vec()(vec in collection::vec(unsigned_integer(), 0.._MAX_LEN)) -> Vec<UnsignedInteger<6>> {
            vec
        }
    }

    prop_compose! {
        fn point()(power: u128) -> <BLS12381Curve as IsEllipticCurve>::PointRepresentation {
            BLS12381Curve::generator().operate_with_self(power)
        }
    }

    prop_compose! {
        fn points_vec()(vec in collection::vec(point(), 0.._MAX_LEN)) -> Vec<<BLS12381Curve as IsEllipticCurve>::PointRepresentation> {
            vec
        }
    }

    proptest! {
        #![proptest_config(ProptestConfig {
            cases: _CASES, .. ProptestConfig::default()
          })]
        // Property-based test that ensures `pippenger::msm` gives same result as `naive::msm`.
        #[test]
        fn test_pippenger_matches_naive_msm(window_size in 1.._MAX_WSIZE, cs in unsigned_integer_vec(), points in points_vec()) {
            let min_len = cs.len().min(points.len());
            let cs = cs[..min_len].to_vec();
            let points = points[..min_len].to_vec();

            let pippenger = pippenger::msm_with(&cs, &points, window_size);
            let naive = naive::msm(&cs, &points).unwrap();

            prop_assert_eq!(naive, pippenger);
        }

        // Property-based test that ensures `pippenger::msm_with` gives same result as `pippenger::parallel_msm_with`.
        #[test]
        #[cfg(feature = "parallel")]
        fn test_parallel_pippenger_matches_sequential(window_size in 1.._MAX_WSIZE, cs in unsigned_integer_vec(), points in points_vec()) {
            let min_len = cs.len().min(points.len());
            let cs = cs[..min_len].to_vec();
            let points = points[..min_len].to_vec();

            let sequential = pippenger::msm_with(&cs, &points, window_size);
            let parallel = pippenger::parallel_msm_with(&cs, &points, window_size);

            prop_assert_eq!(parallel, sequential);
        }
    }
}<|MERGE_RESOLUTION|>--- conflicted
+++ resolved
@@ -2,11 +2,7 @@
     cyclic_group::IsGroup,
     field::{element::FieldElement, traits::IsField},
     unsigned_integer::element::UnsignedInteger,
-<<<<<<< HEAD
-    gpu::icicle::GpuMSMPoint
-=======
     gpu::icicle::IcicleMSM
->>>>>>> c022a8ed
 };
 
 use super::naive::MSMError;
@@ -31,26 +27,17 @@
     points: &[G],
 ) -> Result<G, MSMError>
 where
-<<<<<<< HEAD
-    G: IsGroup + GpuMSMPoint,
-=======
     G: IsGroup + IcicleMSM,
->>>>>>> c022a8ed
     FieldElement<F>: ByteConversion,
 {
     if cs.len() != points.len() {
         return Err(MSMError::LengthMismatch(cs.len(), points.len()));
     }
 
-<<<<<<< HEAD
-    #[cfg(feature = "icicle")]
-    {
-=======
     //TODO: disable this while initially testing
     #[cfg(feature = "icicle")]
     {
         /*
->>>>>>> c022a8ed
         if !G::curve_name().is_empty() {
             icicle_msm(cs, points)
         } else {
@@ -58,17 +45,10 @@
                 "Icicle msm failed for field {}. Program will fallback to CPU.",
                 core::any::type_name::<F>()
             );
-<<<<<<< HEAD
-            let window_size = optimum_window_size(cs.len());
-            let cs = cs.iter().map(|cs| *cs.value()).collect::<Vec<_>>();
-            Ok(msm_with(&cs, points, window_size))
-        }
-=======
         */
             let window_size = optimum_window_size(cs.len());
             let cs = cs.iter().map(|cs| *cs.value()).collect::<Vec<_>>();
             Ok(msm_with(&cs, points, window_size))
->>>>>>> c022a8ed
     }
 
     #[cfg(not(feature = "icicle"))]
