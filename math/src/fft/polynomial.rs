use crate::fft::errors::FFTError;

use crate::field::traits::{IsField, IsSubFieldOf};
use crate::{
    field::{
        element::FieldElement,
        traits::{IsFFTField, RootsConfig},
    },
    polynomial::Polynomial,
<<<<<<< HEAD
    traits::ByteConversion,
    gpu::icicle::{IcicleFFT, GpuMSMPoint}
=======
    gpu::icicle::IcicleFFT
>>>>>>> c022a8ed
};
use alloc::{vec, vec::Vec};

#[cfg(feature = "cuda")]
use crate::fft::gpu::cuda::polynomial::{evaluate_fft_cuda, interpolate_fft_cuda};
#[cfg(feature = "metal")]
use crate::fft::gpu::metal::polynomial::{evaluate_fft_metal, interpolate_fft_metal};
<<<<<<< HEAD
#[cfg(feature = "icicle")]
use crate::gpu::icicle::{evaluate_fft_icicle, interpolate_fft_icicle};

use super::cpu::{ops, roots_of_unity};

impl<E: IsField + IsFFTField + IcicleFFT> Polynomial<FieldElement<E>>
where
    FieldElement<E>: ByteConversion,
=======
// #[cfg(feature = "icicle")]
// use crate::gpu::icicle::{evaluate_fft_icicle, interpolate_fft_icicle};

use super::cpu::{ops, roots_of_unity};

impl<E: IsField> Polynomial<FieldElement<E>>
>>>>>>> c022a8ed
{
    /// Returns `N` evaluations of this polynomial using FFT over a domain in a subfield F of E (so the results
    /// are P(w^i), with w being a primitive root of unity).
    /// `N = max(self.coeff_len(), domain_size).next_power_of_two() * blowup_factor`.
    /// If `domain_size` is `None`, it defaults to 0.
    pub fn evaluate_fft<F: IsFFTField + IsSubFieldOf<E>>(
        poly: &Polynomial<FieldElement<E>>,
        blowup_factor: usize,
        domain_size: Option<usize>,
    ) -> Result<Vec<FieldElement<E>>, FFTError>
<<<<<<< HEAD
    where
        FieldElement<E>: ByteConversion,
=======
>>>>>>> c022a8ed
    {
        let domain_size = domain_size.unwrap_or(0);
        let len = core::cmp::max(poly.coeff_len(), domain_size).next_power_of_two() * blowup_factor;

        if poly.coefficients().is_empty() {
            return Ok(vec![FieldElement::zero(); len]);
        }

        let mut coeffs = poly.coefficients().to_vec();
        coeffs.resize(len, FieldElement::zero());
        // padding with zeros will make FFT return more evaluations of the same polynomial.

        #[cfg(feature = "metal")]
        {
            if !F::field_name().is_empty() {
                Ok(evaluate_fft_metal::<F, E>(&coeffs)?)
            } else {
                println!(
                    "GPU evaluation failed for field {}. Program will fallback to CPU.",
                    core::any::type_name::<F>()
                );
                evaluate_fft_cpu::<F, E>(&coeffs)
            }
        }

<<<<<<< HEAD
=======
        /*
>>>>>>> c022a8ed
        #[cfg(feature = "icicle")]
        {
            if !F::field_name().is_empty() {
                Ok(evaluate_fft_icicle::<F, E>(&coeffs)?)
            } else {
                println!(
                    "GPU evaluation failed for field {}. Program will fallback to CPU.",
                    core::any::type_name::<F>()
                );
                evaluate_fft_cpu::<F, E>(&coeffs)
            }
        }
        */

<<<<<<< HEAD
        #[cfg(all(not(feature = "metal"), not(feature = "icicle")))]
=======
        // TODO: add back in not(feature = "icicle")
        #[cfg(all(not(feature = "metal")))]
>>>>>>> c022a8ed
        {
            evaluate_fft_cpu::<F, E>(&coeffs)
        }
    }

    /// Returns `N` evaluations with an offset of this polynomial using FFT over a domain in a subfield F of E
    /// (so the results are P(w^i), with w being a primitive root of unity).
    /// `N = max(self.coeff_len(), domain_size).next_power_of_two() * blowup_factor`.
    /// If `domain_size` is `None`, it defaults to 0.
    pub fn evaluate_offset_fft<F: IsFFTField + IsSubFieldOf<E>>(
        poly: &Polynomial<FieldElement<E>>,
        blowup_factor: usize,
        domain_size: Option<usize>,
        offset: &FieldElement<F>,
    ) -> Result<Vec<FieldElement<E>>, FFTError>
<<<<<<< HEAD
    where
        FieldElement<E>: ByteConversion,
=======
>>>>>>> c022a8ed
    {
        let scaled = poly.scale(offset);
        Polynomial::evaluate_fft::<F>(&scaled, blowup_factor, domain_size)
    }

    /// Returns a new polynomial that interpolates `(w^i, fft_evals[i])`, with `w` being a
    /// Nth primitive root of unity in a subfield F of E, and `i in 0..N`, with `N = fft_evals.len()`.
    /// This is considered to be the inverse operation of [Self::evaluate_fft()].
    pub fn interpolate_fft<F: IsFFTField + IsSubFieldOf<E>>(
        fft_evals: &[FieldElement<E>],
    ) -> Result<Self, FFTError> {
        #[cfg(feature = "metal")]
        {
            if !F::field_name().is_empty() {
                Ok(interpolate_fft_metal::<F, E>(fft_evals)?)
            } else {
                println!(
                    "GPU interpolation failed for field {}. Program will fallback to CPU.",
                    core::any::type_name::<F>()
                );
                interpolate_fft_cpu::<F, E>(fft_evals)
            }
        }

<<<<<<< HEAD
=======
        /*
>>>>>>> c022a8ed
        #[cfg(feature = "icicle")]
        {
            if !F::field_name().is_empty() {
                Ok(interpolate_fft_icicle::<F, E>(fft_evals)?)
            } else {
                println!(
                    "GPU evaluation failed for field {}. Program will fallback to CPU.",
                    core::any::type_name::<F>()
                );
                interpolate_fft_cpu::<F, E>(&fft_evals)
            }
        }
        */

<<<<<<< HEAD
        #[cfg(all(not(feature = "metal"), not(feature = "icicle")))]
=======
        //TODO: re-enable , not(feature = "icicle")
        #[cfg(all(not(feature = "metal")))]
>>>>>>> c022a8ed
        {
            interpolate_fft_cpu::<F, E>(fft_evals)
        }
    }

    /// Returns a new polynomial that interpolates offset `(w^i, fft_evals[i])`, with `w` being a
    /// Nth primitive root of unity in a subfield F of E, and `i in 0..N`, with `N = fft_evals.len()`.
    /// This is considered to be the inverse operation of [Self::evaluate_offset_fft()].
    pub fn interpolate_offset_fft<F: IsFFTField + IsSubFieldOf<E>>(
        fft_evals: &[FieldElement<E>],
        offset: &FieldElement<F>,
    ) -> Result<Polynomial<FieldElement<E>>, FFTError> {
        let scaled = Polynomial::interpolate_fft::<F>(fft_evals)?;
        Ok(scaled.scale(&offset.inv().unwrap()))
    }
}

pub fn compose_fft<F>(
    poly_1: &Polynomial<FieldElement<F>>,
    poly_2: &Polynomial<FieldElement<F>>,
) -> Polynomial<FieldElement<F>>
where
<<<<<<< HEAD
    F: IsFFTField + IcicleFFT,
    FieldElement<F>: ByteConversion,
=======
    F: IsFFTField,
>>>>>>> c022a8ed
{
    let poly_2_evaluations = Polynomial::evaluate_fft::<F>(poly_2, 1, None).unwrap();

    let values: Vec<_> = poly_2_evaluations
        .iter()
        .map(|value| poly_1.evaluate(value))
        .collect();

    Polynomial::interpolate_fft::<F>(values.as_slice()).unwrap()
}

pub fn evaluate_fft_cpu<F, E>(coeffs: &[FieldElement<E>]) -> Result<Vec<FieldElement<E>>, FFTError>
where
    F: IsFFTField + IsSubFieldOf<E>,
    E: IsField,
{
    let order = coeffs.len().trailing_zeros();
    let twiddles = roots_of_unity::get_twiddles::<F>(order.into(), RootsConfig::BitReverse)?;
    // Bit reverse order is needed for NR DIT FFT.
    ops::fft(coeffs, &twiddles)
}

pub fn interpolate_fft_cpu<F, E>(
    fft_evals: &[FieldElement<E>],
) -> Result<Polynomial<FieldElement<E>>, FFTError>
where
    F: IsFFTField + IsSubFieldOf<E>,
    E: IsField,
{
    let order = fft_evals.len().trailing_zeros();
    let twiddles =
        roots_of_unity::get_twiddles::<F>(order.into(), RootsConfig::BitReverseInversed)?;

    let coeffs = ops::fft(fft_evals, &twiddles)?;

    let scale_factor = FieldElement::from(fft_evals.len() as u64).inv().unwrap();
    Ok(Polynomial::new(&coeffs).scale_coeffs(&scale_factor))
}

#[cfg(test)]
mod tests {
    #[cfg(all(not(feature = "metal"), not(feature = "cuda")))]
    use crate::field::traits::IsField;

    use alloc::format;

    use crate::field::{
        test_fields::u64_test_field::{U64TestField, U64TestFieldExtension},
        traits::RootsConfig,
    };
    use proptest::{collection, prelude::*};

    use roots_of_unity::{get_powers_of_primitive_root, get_powers_of_primitive_root_coset};

    use super::*;

    fn gen_fft_and_naive_evaluation<F: IsFFTField>(
        poly: Polynomial<FieldElement<F>>,
    ) -> (Vec<FieldElement<F>>, Vec<FieldElement<F>>) {
        let len = poly.coeff_len().next_power_of_two();
        let order = len.trailing_zeros();
        let twiddles =
            get_powers_of_primitive_root(order.into(), len, RootsConfig::Natural).unwrap();

        let fft_eval = Polynomial::evaluate_fft::<F>(&poly, 1, None).unwrap();
        let naive_eval = poly.evaluate_slice(&twiddles);

        (fft_eval, naive_eval)
    }

    fn gen_fft_coset_and_naive_evaluation<F: IsFFTField>(
        poly: Polynomial<FieldElement<F>>,
        offset: FieldElement<F>,
        blowup_factor: usize,
    ) -> (Vec<FieldElement<F>>, Vec<FieldElement<F>>) {
        let len = poly.coeff_len().next_power_of_two();
        let order = (len * blowup_factor).trailing_zeros();
        let twiddles =
            get_powers_of_primitive_root_coset(order.into(), len * blowup_factor, &offset).unwrap();

        let fft_eval =
            Polynomial::evaluate_offset_fft::<F>(&poly, blowup_factor, None, &offset).unwrap();
        let naive_eval = poly.evaluate_slice(&twiddles);

        (fft_eval, naive_eval)
    }

    fn gen_fft_and_naive_interpolate<F: IsFFTField>(
        fft_evals: &[FieldElement<F>],
    ) -> (Polynomial<FieldElement<F>>, Polynomial<FieldElement<F>>) {
        let order = fft_evals.len().trailing_zeros() as u64;
        let twiddles =
            get_powers_of_primitive_root(order, 1 << order, RootsConfig::Natural).unwrap();

        let naive_poly = Polynomial::interpolate(&twiddles, fft_evals).unwrap();
        let fft_poly = Polynomial::interpolate_fft::<F>(fft_evals).unwrap();

        (fft_poly, naive_poly)
    }

    fn gen_fft_and_naive_coset_interpolate<F: IsFFTField>(
        fft_evals: &[FieldElement<F>],
        offset: &FieldElement<F>,
    ) -> (Polynomial<FieldElement<F>>, Polynomial<FieldElement<F>>) {
        let order = fft_evals.len().trailing_zeros() as u64;
        let twiddles = get_powers_of_primitive_root_coset(order, 1 << order, offset).unwrap();

        let naive_poly = Polynomial::interpolate(&twiddles, fft_evals).unwrap();
        let fft_poly = Polynomial::interpolate_offset_fft(fft_evals, offset).unwrap();

        (fft_poly, naive_poly)
    }

    fn gen_fft_interpolate_and_evaluate<F: IsFFTField>(
        poly: Polynomial<FieldElement<F>>,
    ) -> (Polynomial<FieldElement<F>>, Polynomial<FieldElement<F>>) {
        let eval = Polynomial::evaluate_fft::<F>(&poly, 1, None).unwrap();
        let new_poly = Polynomial::interpolate_fft::<F>(&eval).unwrap();

        (poly, new_poly)
    }

    #[cfg(all(not(feature = "metal"), not(feature = "cuda")))]
    mod u64_field_tests {
        use super::*;
        use crate::field::test_fields::u64_test_field::U64TestField;

        // FFT related tests
        type F = U64TestField;
        type FE = FieldElement<F>;

        prop_compose! {
            fn powers_of_two(max_exp: u8)(exp in 1..max_exp) -> usize { 1 << exp }
            // max_exp cannot be multiple of the bits that represent a usize, generally 64 or 32.
            // also it can't exceed the test field's two-adicity.
        }
        prop_compose! {
            fn field_element()(num in any::<u64>().prop_filter("Avoid null coefficients", |x| x != &0)) -> FE {
                FE::from(num)
            }
        }
        prop_compose! {
            fn offset()(num in 1..F::neg(&1)) -> FE { FE::from(num) }
        }
        prop_compose! {
            fn field_vec(max_exp: u8)(vec in collection::vec(field_element(), 0..1 << max_exp)) -> Vec<FE> {
                vec
            }
        }
        prop_compose! {
            fn non_power_of_two_sized_field_vec(max_exp: u8)(vec in collection::vec(field_element(), 2..1<<max_exp).prop_filter("Avoid polynomials of size power of two", |vec| !vec.len().is_power_of_two())) -> Vec<FE> {
                vec
            }
        }
        prop_compose! {
            fn poly(max_exp: u8)(coeffs in field_vec(max_exp)) -> Polynomial<FE> {
                Polynomial::new(&coeffs)
            }
        }
        prop_compose! {
            fn poly_with_non_power_of_two_coeffs(max_exp: u8)(coeffs in non_power_of_two_sized_field_vec(max_exp)) -> Polynomial<FE> {
                Polynomial::new(&coeffs)
            }
        }

        proptest! {
            // Property-based test that ensures FFT eval. gives same result as a naive polynomial evaluation.
            #[test]
            fn test_fft_matches_naive_evaluation(poly in poly(8)) {
                let (fft_eval, naive_eval) = gen_fft_and_naive_evaluation(poly);
                prop_assert_eq!(fft_eval, naive_eval);
            }

            // Property-based test that ensures FFT eval. with coset gives same result as a naive polynomial evaluation.
            #[test]
            fn test_fft_coset_matches_naive_evaluation(poly in poly(6), offset in offset(), blowup_factor in powers_of_two(4)) {
                let (fft_eval, naive_eval) = gen_fft_coset_and_naive_evaluation(poly, offset, blowup_factor);
                prop_assert_eq!(fft_eval, naive_eval);
            }

            // Property-based test that ensures FFT interpolation is the same as naive.
            #[test]
            fn test_fft_interpolate_matches_naive(fft_evals in field_vec(4)
                                                           .prop_filter("Avoid polynomials of size not power of two",
                                                                        |evals| evals.len().is_power_of_two())) {
                let (fft_poly, naive_poly) = gen_fft_and_naive_interpolate(&fft_evals);
                prop_assert_eq!(fft_poly, naive_poly);
            }

            // Property-based test that ensures FFT interpolation with an offset is the same as naive.
            #[test]
            fn test_fft_interpolate_coset_matches_naive(offset in offset(), fft_evals in field_vec(4)
                                                           .prop_filter("Avoid polynomials of size not power of two",
                                                                        |evals| evals.len().is_power_of_two())) {
                let (fft_poly, naive_poly) = gen_fft_and_naive_coset_interpolate(&fft_evals, &offset);
                prop_assert_eq!(fft_poly, naive_poly);
            }

            // Property-based test that ensures interpolation is the inverse operation of evaluation.
            #[test]
            fn test_fft_interpolate_is_inverse_of_evaluate(poly in poly(4)
                                                           .prop_filter("Avoid polynomials of size not power of two",
                                                                        |poly| poly.coeff_len().is_power_of_two())) {
                let (poly, new_poly) = gen_fft_interpolate_and_evaluate(poly);

                prop_assert_eq!(poly, new_poly);
            }
        }

        #[test]
        fn composition_fft_works() {
            let p = Polynomial::new(&[FE::new(0), FE::new(2)]);
            let q = Polynomial::new(&[FE::new(0), FE::new(0), FE::new(0), FE::new(1)]);
            assert_eq!(
                compose_fft::<F>(&p, &q),
                Polynomial::new(&[FE::new(0), FE::new(0), FE::new(0), FE::new(2)])
            );
        }
    }

    mod u256_field_tests {
        use super::*;
        use crate::field::fields::fft_friendly::stark_252_prime_field::Stark252PrimeField;

        prop_compose! {
            fn powers_of_two(max_exp: u8)(exp in 1..max_exp) -> usize { 1 << exp }
            // max_exp cannot be multiple of the bits that represent a usize, generally 64 or 32.
            // also it can't exceed the test field's two-adicity.
        }
        prop_compose! {
            fn field_element()(num in any::<u64>().prop_filter("Avoid null coefficients", |x| x != &0)) -> FE {
                FE::from(num)
            }
        }
        prop_compose! {
            fn offset()(num in any::<u64>(), factor in any::<u64>()) -> FE { FE::from(num).pow(factor) }
        }
        prop_compose! {
            fn field_vec(max_exp: u8)(vec in collection::vec(field_element(), 0..1 << max_exp)) -> Vec<FE> {
                vec
            }
        }
        prop_compose! {
            fn non_power_of_two_sized_field_vec(max_exp: u8)(vec in collection::vec(field_element(), 2..1<<max_exp).prop_filter("Avoid polynomials of size power of two", |vec| !vec.len().is_power_of_two())) -> Vec<FE> {
                vec
            }
        }
        prop_compose! {
            fn poly(max_exp: u8)(coeffs in field_vec(max_exp)) -> Polynomial<FE> {
                Polynomial::new(&coeffs)
            }
        }
        prop_compose! {
            fn poly_with_non_power_of_two_coeffs(max_exp: u8)(coeffs in non_power_of_two_sized_field_vec(max_exp)) -> Polynomial<FE> {
                Polynomial::new(&coeffs)
            }
        }

        // FFT related tests
        type F = Stark252PrimeField;
        type FE = FieldElement<F>;

        proptest! {
            // Property-based test that ensures FFT eval. gives same result as a naive polynomial evaluation.
            #[test]
            fn test_fft_matches_naive_evaluation(poly in poly(8)) {
                let (fft_eval, naive_eval) = gen_fft_and_naive_evaluation(poly);
                prop_assert_eq!(fft_eval, naive_eval);
            }

            // Property-based test that ensures FFT eval. with coset gives same result as a naive polynomial evaluation.
            #[test]
            fn test_fft_coset_matches_naive_evaluation(poly in poly(4), offset in offset(), blowup_factor in powers_of_two(4)) {
                let (fft_eval, naive_eval) = gen_fft_coset_and_naive_evaluation(poly, offset, blowup_factor);
                prop_assert_eq!(fft_eval, naive_eval);
            }

            // Property-based test that ensures FFT interpolation is the same as naive..
            #[test]
            fn test_fft_interpolate_matches_naive(fft_evals in field_vec(4)
                                                           .prop_filter("Avoid polynomials of size not power of two",
                                                                        |evals| evals.len().is_power_of_two())) {
                let (fft_poly, naive_poly) = gen_fft_and_naive_interpolate(&fft_evals);
                prop_assert_eq!(fft_poly, naive_poly);
            }

            // Property-based test that ensures FFT interpolation with an offset is the same as naive.
            #[test]
            fn test_fft_interpolate_coset_matches_naive(offset in offset(), fft_evals in field_vec(4)
                                                           .prop_filter("Avoid polynomials of size not power of two",
                                                                        |evals| evals.len().is_power_of_two())) {
                let (fft_poly, naive_poly) = gen_fft_and_naive_coset_interpolate(&fft_evals, &offset);
                prop_assert_eq!(fft_poly, naive_poly);
            }

            // Property-based test that ensures interpolation is the inverse operation of evaluation.
            #[test]
            fn test_fft_interpolate_is_inverse_of_evaluate(
                poly in poly(4).prop_filter("Avoid non pows of two", |poly| poly.coeff_len().is_power_of_two())) {
                let (poly, new_poly) = gen_fft_interpolate_and_evaluate(poly);
                prop_assert_eq!(poly, new_poly);
            }
        }
    }

    #[test]
    fn test_fft_with_values_in_field_extension_over_domain_in_prime_field() {
        type TF = U64TestField;
        type TL = U64TestFieldExtension;

        let a = FieldElement::<TL>::from(&[FieldElement::one(), FieldElement::one()]);
        let b = FieldElement::<TL>::from(&[-FieldElement::from(2), FieldElement::from(17)]);
        let c = FieldElement::<TL>::one();
        let poly = Polynomial::new(&[a, b, c]);

        let eval = Polynomial::evaluate_offset_fft::<TF>(&poly, 8, Some(4), &FieldElement::from(2))
            .unwrap();
        let new_poly =
            Polynomial::interpolate_offset_fft::<TF>(&eval, &FieldElement::from(2)).unwrap();
        assert_eq!(poly, new_poly);
    }
}<|MERGE_RESOLUTION|>--- conflicted
+++ resolved
@@ -7,12 +7,7 @@
         traits::{IsFFTField, RootsConfig},
     },
     polynomial::Polynomial,
-<<<<<<< HEAD
-    traits::ByteConversion,
-    gpu::icicle::{IcicleFFT, GpuMSMPoint}
-=======
     gpu::icicle::IcicleFFT
->>>>>>> c022a8ed
 };
 use alloc::{vec, vec::Vec};
 
@@ -20,23 +15,12 @@
 use crate::fft::gpu::cuda::polynomial::{evaluate_fft_cuda, interpolate_fft_cuda};
 #[cfg(feature = "metal")]
 use crate::fft::gpu::metal::polynomial::{evaluate_fft_metal, interpolate_fft_metal};
-<<<<<<< HEAD
-#[cfg(feature = "icicle")]
-use crate::gpu::icicle::{evaluate_fft_icicle, interpolate_fft_icicle};
-
-use super::cpu::{ops, roots_of_unity};
-
-impl<E: IsField + IsFFTField + IcicleFFT> Polynomial<FieldElement<E>>
-where
-    FieldElement<E>: ByteConversion,
-=======
 // #[cfg(feature = "icicle")]
 // use crate::gpu::icicle::{evaluate_fft_icicle, interpolate_fft_icicle};
 
 use super::cpu::{ops, roots_of_unity};
 
 impl<E: IsField> Polynomial<FieldElement<E>>
->>>>>>> c022a8ed
 {
     /// Returns `N` evaluations of this polynomial using FFT over a domain in a subfield F of E (so the results
     /// are P(w^i), with w being a primitive root of unity).
@@ -47,11 +31,6 @@
         blowup_factor: usize,
         domain_size: Option<usize>,
     ) -> Result<Vec<FieldElement<E>>, FFTError>
-<<<<<<< HEAD
-    where
-        FieldElement<E>: ByteConversion,
-=======
->>>>>>> c022a8ed
     {
         let domain_size = domain_size.unwrap_or(0);
         let len = core::cmp::max(poly.coeff_len(), domain_size).next_power_of_two() * blowup_factor;
@@ -77,10 +56,7 @@
             }
         }
 
-<<<<<<< HEAD
-=======
         /*
->>>>>>> c022a8ed
         #[cfg(feature = "icicle")]
         {
             if !F::field_name().is_empty() {
@@ -95,12 +71,8 @@
         }
         */
 
-<<<<<<< HEAD
-        #[cfg(all(not(feature = "metal"), not(feature = "icicle")))]
-=======
         // TODO: add back in not(feature = "icicle")
         #[cfg(all(not(feature = "metal")))]
->>>>>>> c022a8ed
         {
             evaluate_fft_cpu::<F, E>(&coeffs)
         }
@@ -116,11 +88,6 @@
         domain_size: Option<usize>,
         offset: &FieldElement<F>,
     ) -> Result<Vec<FieldElement<E>>, FFTError>
-<<<<<<< HEAD
-    where
-        FieldElement<E>: ByteConversion,
-=======
->>>>>>> c022a8ed
     {
         let scaled = poly.scale(offset);
         Polynomial::evaluate_fft::<F>(&scaled, blowup_factor, domain_size)
@@ -145,10 +112,7 @@
             }
         }
 
-<<<<<<< HEAD
-=======
         /*
->>>>>>> c022a8ed
         #[cfg(feature = "icicle")]
         {
             if !F::field_name().is_empty() {
@@ -163,12 +127,8 @@
         }
         */
 
-<<<<<<< HEAD
-        #[cfg(all(not(feature = "metal"), not(feature = "icicle")))]
-=======
         //TODO: re-enable , not(feature = "icicle")
         #[cfg(all(not(feature = "metal")))]
->>>>>>> c022a8ed
         {
             interpolate_fft_cpu::<F, E>(fft_evals)
         }
@@ -191,12 +151,7 @@
     poly_2: &Polynomial<FieldElement<F>>,
 ) -> Polynomial<FieldElement<F>>
 where
-<<<<<<< HEAD
-    F: IsFFTField + IcicleFFT,
-    FieldElement<F>: ByteConversion,
-=======
     F: IsFFTField,
->>>>>>> c022a8ed
 {
     let poly_2_evaluations = Polynomial::evaluate_fft::<F>(poly_2, 1, None).unwrap();
 
